# Official ROS driver for Ouster sensors

[ROS1 (melodic/noetic)](https://github.com/ouster-lidar/ouster-ros/tree/master) |
[ROS2 (rolling/humble/iron)](https://github.com/ouster-lidar/ouster-ros/tree/ros2) |
[ROS2 (foxy)](https://github.com/ouster-lidar/ouster-ros/tree/ros2-foxy)

<p style="float: right;"><img width="20%" src="docs/images/logo.png" /></p>

| ROS Version | Build Status (Linux) |
|:-----------:|:------:|
| ROS1 (melodic/noetic) | [![melodic/noetic](https://github.com/ouster-lidar/ouster-ros/actions/workflows/docker-image.yml/badge.svg?branch=master)](https://github.com/ouster-lidar/ouster-ros/actions/workflows/docker-image.yml)
| ROS2 (rolling/humble/iron) | [![rolling/humble/iron](https://github.com/ouster-lidar/ouster-ros/actions/workflows/docker-image.yml/badge.svg?branch=ros2)](https://github.com/ouster-lidar/ouster-ros/actions/workflows/docker-image.yml)
| ROS2 (foxy) | [![foxy](https://github.com/ouster-lidar/ouster-ros/actions/workflows/docker-image.yml/badge.svg?branch=ros2-foxy)](https://github.com/ouster-lidar/ouster-ros/actions/workflows/docker-image.yml)

- [Official ROS driver for Ouster sensors](#official-ros-driver-for-ouster-sensors)
  - [Overview](#overview)
  - [Requirements](#requirements)
    - [Linux](#linux)
    - [Windows](#windows)
    - [Mac](#mac)
  - [Getting Started](#getting-started)
  - [Usage](#usage)
    - [Launching Nodes](#launching-nodes)
      - [Sensor Mode](#sensor-mode)
      - [Recording Mode](#recording-mode)
      - [Replay Mode](#replay-mode)
      - [Multicast Mode (experimental)](#multicast-mode-experimental)
    - [Invoking Services](#invoking-services)
      - [GetMetadata](#getmetadata)
      - [GetConfig](#getconfig)
      - [SetConfig](#setconfig)
      - [Reset](#reset)
  - [License](#license)


## Overview

This ROS package provide support for all Ouster sensors with FW v2.0 or later targeting ros2 distros.
Upon launch the driver will configure and connect to the selected sensor device, once connected the 
driver will handle incoming IMU and lidar packets, decode lidar frames and publish corresponding ROS
messages on the topics of `/ouster/imu` and `/ouster/points`. In the case the used sensor supports
dual return and it was configured to use this capability, then another topic will published under the
name `/ouster/points2` which corresponds to the second point cloud.

## Requirements
<<<<<<< HEAD
This branch is only intended for use with the **Foxy** ROS 2 distro. Please refer to ROS 2 online documentation on how to
setup ROS on your machine before proceeding with the remainder of this guide.
=======
This branch is only intended for use with **Rolling**, **Humble** and **Iron** ROS 2 distros. Please
refer to ROS 2 online documentation on how to setup ROS on your machine before proceeding with the
remainder of this guide.
>>>>>>> 56db9a22

> **Note**  
> If you have _rosdep_ tool installed on your system you can then use the following command to get all
    required dependencies:  
    ```
    rosdep install -y --from-paths $OUSTER_ROS_PATH -r
    ```

### Linux

In addition to the base ROS installation, the following ROS packages are required:
```bash
sudo apt install -y             \
    ros-$ROS_DISTRO-pcl-ros     \
    ros-$ROS_DISTRO-tf2-eigen   \
    ros-$ROS_DISTRO-rviz2
```
<<<<<<< HEAD
where `$ROS_DISTRO` is ``foxy``.
=======
where `$ROS_DISTRO` can be either ``rolling``, ``humble`` or ``iron``.
>>>>>>> 56db9a22

> **Note**  
> Installing `ros-$ROS_DISTRO-rviz` package is optional in case you didn't need to visualize the
> point cloud using rviz but remember to always set `viz` launch arg to `false`.
  
The following packages are also required
```bash
sudo apt install -y         \
    build-essential         \
    libeigen3-dev           \
    libjsoncpp-dev          \
    libspdlog-dev           \
    libcurl4-openssl-dev    \
    cmake                   \
    python3-colcon-common-extensions
```
> **Note**  
> You may choose a different _ssl_ backend for the _curl_ library such as `libcurl4-gnutls-dev` or
> `libcurl4-nss-dev`



### Windows
TBD


### Mac
TBD


## Getting Started
To build the driver using ROS2 you need to clone the project into the `src` folder of a ros2
workspace as shown below:

```bash
mkdir -p ros2_ws/src && cd ros2_ws/src
git clone -b ros2-foxy --recurse-submodules https://github.com/ouster-lidar/ouster-ros.git
```

Next to compile the driver you need to source the ROS environemt into the active termainl:
```bash
<<<<<<< HEAD
source /opt/ros/<ros-distro>/setup.bash # replace ros-distro with 'foxy'
=======
source /opt/ros/<ros-distro>/setup.bash # replace ros-distro with 'rolling', 'humble', or 'iron'
>>>>>>> 56db9a22
```

Finally, invoke `colcon build` command from within the catkin workspace as shown below:
```bash
cd ros2_ws
colcon build --symlink-install --cmake-args -DCMAKE_BUILD_TYPE=Release
```
> **Note**  
> Specifying `Release` as the build type is important to have a reasonable performance of the driver.

Once the build succeeds, you must source the _install_ folder of your ros2 workspace to add launch
commands to your environment:
```bash
source ros2_ws/install/setup.bash
```

## Usage

### Launching Nodes
<<<<<<< HEAD
The package supports three modes of interaction, you can connect to a _live sensor_, _replay_ a 
recorded bag or _record_ a new bag file using the corresponding launch files. Recently, we have
added a new mode that supports multicast. The commands are listed below, for convenience we do
provide both launch file formats (xml and python) but the python format is preferred method:
=======
The package supports three modes of interaction, you can connect to a _live sensor_, _replay_ a recorded
bag or _record_ a new bag file using the corresponding launch files. Recently, we have added a new mode
that supports multicast. The commands are listed below, for convenience we do provide both launch file
formats (xml and python) but the python format is the preferred method:
>>>>>>> 56db9a22

#### Sensor Mode
To connect to a live sensor you use the following launch file
```bash
ros2 launch ouster_ros sensor.launch.xml    \
    sensor_hostname:=<sensor host name>
```
<<<<<<< HEAD
The equivalent python launch file is 
=======
The equivalent python launch file is:
>>>>>>> 56db9a22
```bash
ros2 launch ouster_ros driver.launch.py    \
    params_file:=<path to params yaml file>
```
If you don't pass a `params_file` then the file located at `ouster/config/driver_params.yaml` will be used. Note that in
the params you can start with default options for everything except the `sensor_hostname` param which you should adjust
to match the hostname or ip address of the Ouster sensor you are trying to connect to.

**comptability mode**
If you are migrating from https://github.com/ros-drivers/ros2_ouster_drivers to the official ouster drivers
we supply you with a file `driver_launch.py` which provides users with same topic name and accepts the same
parameter file `community_driver_config.yaml`. Please note that this is provided for backward compatibilty
it may not be maintained in the future, so it would be better to update to the new format `driver_params.yaml`
which offers the same options and more.

#### Recording Mode
> Note
> As of package version 8.1, specifiying metadata file is optional since the introduction of the
> metadata topic
```bash
ros2 launch ouster_ros record.launch.xml    \
    sensor_hostname:=<sensor host name>     \
    bag_file:=<optional bag file name>      \
    metadata:=<json file name>              # optional
```

#### Replay Mode
> Note
> As of package version 8.1, specifiying metadata file is optional if the bag file being replayed
> already contains the metadata topic

```bash
ros2 launch ouster_ros replay.launch.xml    \
    bag_file:=<path to rosbag file>         \
    metadata:=<json file name>              # optional if bag file has /metadata topic
```

#### Multicast Mode (experimental)
The multicast launch mode supports configuring the sensor to broadcast lidar packets from the same
sensor (live) to multiple active clients. You initiate this mode by using `sensor_mtp.launch.xml`
file to start the node. You will need to specify a valid multicast group for the **udp_dest**
argument which the sensor is going to broadcast data to it. You will also need to set **mtp_main**
argument to **true**, this is need to configure the sensor with the specified **udp_dest** and any
other sensor settings. You can control on which ip (IP4 only) you wish to receive the data on this
machine from the multicast group using the **mtp_dest** argument as follows:
```bash
roslaunch ouster_ros sensor_mtp.launch.xml  \
    sensor_hostname:=<sensor host name>     \
    udp_dest:=<multicast group ip (ipv4)>   \
    mtp_main:=true                          \
    mtp_dest:=<client ip to receive data>   # mtp_dest is optional
```
Using a different machine that belongs to the same netwok subnet, you can start another instance of
the client to start receiving sensor messages through the multicast group as shown below (note that
**mtp_main** is set to **false**):
```bash
roslaunch ouster_ros sensor_mtp.launch.xml  \
    sensor_hostname:=<sensor host name>     \
    udp_dest:=<multicast group ip (ipv4)>   \
    mtp_main:=false                         \
    mtp_dest:=<client ip to receive data>   # mtp_dest is optional
```

> **Note:** 
> In both cases the **mtp_dest** is optional and if left unset the client will utilize the first
available interface.

### Invoking Services
To execute any of the following service, first you need to open a new terminal
and source the ros2 workspace again by running the command
`source ros2_ws/install/setup.bash` 
#### GetMetadata
To get metadata while connected to a live sensor or during a replay session invoke
the following command:
```bash
ros2 service call /ouster/get_metadata ouster_srvs/srv/GetMetadata
```

#### GetConfig
To get the current config of a live sensor, invoke the command:
```bash
ros2 service call /ouster/get_config ouster_srvs/srv/GetConfig
```

#### SetConfig
To change config via a file while connected to a live sensor, invoke the command:
```bash
ros2 service call /ouster/set_config ouster_srvs/srv/SetConfig \
    "{config_file: 'some_config.json'}"
```

#### Reset
To reset the new reset service, execute the following commnad:
```bash
ros2 service call /ouster/reset std_srvs/srv/Empty
```
When this service is invoked the client should stop streaming, dispose current
connection, reset the sensor and reconnect again. 

> **Note**
> Changing settings is not yet fully support during a reset operation (more on this)

TBD: For further detailed instructions refer to the [main guide](./docs/index.rst)


## License
[License File](./LICENSE)<|MERGE_RESOLUTION|>--- conflicted
+++ resolved
@@ -43,14 +43,8 @@
 name `/ouster/points2` which corresponds to the second point cloud.
 
 ## Requirements
-<<<<<<< HEAD
 This branch is only intended for use with the **Foxy** ROS 2 distro. Please refer to ROS 2 online documentation on how to
 setup ROS on your machine before proceeding with the remainder of this guide.
-=======
-This branch is only intended for use with **Rolling**, **Humble** and **Iron** ROS 2 distros. Please
-refer to ROS 2 online documentation on how to setup ROS on your machine before proceeding with the
-remainder of this guide.
->>>>>>> 56db9a22
 
 > **Note**  
 > If you have _rosdep_ tool installed on your system you can then use the following command to get all
@@ -68,11 +62,7 @@
     ros-$ROS_DISTRO-tf2-eigen   \
     ros-$ROS_DISTRO-rviz2
 ```
-<<<<<<< HEAD
 where `$ROS_DISTRO` is ``foxy``.
-=======
-where `$ROS_DISTRO` can be either ``rolling``, ``humble`` or ``iron``.
->>>>>>> 56db9a22
 
 > **Note**  
 > Installing `ros-$ROS_DISTRO-rviz` package is optional in case you didn't need to visualize the
@@ -114,11 +104,7 @@
 
 Next to compile the driver you need to source the ROS environemt into the active termainl:
 ```bash
-<<<<<<< HEAD
 source /opt/ros/<ros-distro>/setup.bash # replace ros-distro with 'foxy'
-=======
-source /opt/ros/<ros-distro>/setup.bash # replace ros-distro with 'rolling', 'humble', or 'iron'
->>>>>>> 56db9a22
 ```
 
 Finally, invoke `colcon build` command from within the catkin workspace as shown below:
@@ -138,17 +124,10 @@
 ## Usage
 
 ### Launching Nodes
-<<<<<<< HEAD
-The package supports three modes of interaction, you can connect to a _live sensor_, _replay_ a 
-recorded bag or _record_ a new bag file using the corresponding launch files. Recently, we have
-added a new mode that supports multicast. The commands are listed below, for convenience we do
-provide both launch file formats (xml and python) but the python format is preferred method:
-=======
 The package supports three modes of interaction, you can connect to a _live sensor_, _replay_ a recorded
 bag or _record_ a new bag file using the corresponding launch files. Recently, we have added a new mode
 that supports multicast. The commands are listed below, for convenience we do provide both launch file
-formats (xml and python) but the python format is the preferred method:
->>>>>>> 56db9a22
+formats (xml and python) but the python format is the preferred method.
 
 #### Sensor Mode
 To connect to a live sensor you use the following launch file
@@ -156,11 +135,7 @@
 ros2 launch ouster_ros sensor.launch.xml    \
     sensor_hostname:=<sensor host name>
 ```
-<<<<<<< HEAD
-The equivalent python launch file is 
-=======
 The equivalent python launch file is:
->>>>>>> 56db9a22
 ```bash
 ros2 launch ouster_ros driver.launch.py    \
     params_file:=<path to params yaml file>
