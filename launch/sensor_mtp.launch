<launch>

  <arg name="ouster_ns" default="ouster" doc="Override the default namespace of all ouster nodes"/>
  <arg name="sensor_hostname" doc="The hostname or IP in dotted decimal form of the sensor"/>
  <arg name="udp_dest" doc="The hostname or multicast group IP where the sensor will send UDP data packets"/>
  <arg name="retry_configuration" default="false" doc="True to re-attempt unsuccessful sensor configuration routines e.g. if the sensor is disconnected"/>
  <arg name="mtp_dest" default=" " doc="The hostname IP address for receiving data packets via multicast,
    by default it is INADDR_ANY, so packets will be received on first available interface"/>
  <arg name="mtp_main" default="false" doc="if true, then configure and reinit the sensor, otherwise
    start client with active configuration of sensor"/>
  <arg name="lidar_port" default="0" doc="port to which the sensor should send lidar data"/>
  <arg name="imu_port" default="0" doc="port to which the sensor should send imu data"/>
  <arg name="udp_profile_lidar" default=" " doc="lidar packet profile; possible values: {
    LEGACY,
    RNG19_RFL8_SIG16_NIR16_DUAL,
    RNG19_RFL8_SIG16_NIR16,
    RNG15_RFL8_NIR8
    }"/>
  <arg name="lidar_mode" default=" " doc="The resolution and rate; possible values: {
    512x10,
    512x20,
    1024x10,
    1024x20,
    2048x10,
    4096x5
    }"/>
  <arg name="timestamp_mode" default=" " doc="The method used to timestamp measurements; possible values: {
    TIME_FROM_INTERNAL_OSC,
    TIME_FROM_SYNC_PULSE_IN,
    TIME_FROM_PTP_1588,
    TIME_FROM_ROS_TIME
    }"/>
  <arg name="metadata" default=" " doc="The path to write metadata file when receiving sensor data"/>
  <arg name="viz" default="true" doc="Whether to run an rviz instance"/>
  <arg name="rviz_config" default="$(find ouster_ros)/config/viz.rviz" doc="optional rviz config file"/>
<<<<<<< HEAD
  <arg name="tf_prefix" default=" " doc="The namespace for tf transforms"/>
=======

  <arg name="tf_prefix" default=" " doc="namespace for tf transforms"/>
  <arg name="sensor_frame" default="os_sensor"
    doc="sets name of choice for the sensor_frame tf frame, value can not be empty"/>
  <arg name="lidar_frame" default="os_lidar"
    doc="sets name of choice for the os_lidar tf frame, value can not be empty"/>
  <arg name="imu_frame" default="os_imu"
    doc="sets name of choice for the os_imu tf frame, value can not be empty"/>
  <arg name="point_cloud_frame" default=" "
    doc="which frame to be used when publishing PointCloud2 or LaserScan messages.
    Choose between the value of sensor_frame or lidar_frame, leaving this value empty
    would set lidar_frame to be the frame used when publishing these messages."/>

  <arg name="no_bond" default="false"
    doc="request no bond setup when nodelets are created"/>
  <arg if="$(arg no_bond)" name="_no_bond" value="--no-bond"/>
  <arg unless="$(arg no_bond)" name="_no_bond" value=" "/>

  <arg name="dynamic_transforms_broadcast" default="false"
    doc="static or dynamic transforms broadcast"/>
  <arg name="dynamic_transforms_broadcast_rate" default="1.0"
    doc="set the rate (Hz) of broadcast when using dynamic broadcast; minimum value is 1 Hz"/>

  <arg name="proc_mask" default="IMG|PCL|IMU|SCAN" doc="
    The IMG flag here is not supported and does not affect anything,
    to disable image topics you would need to omit the os_image node
    from the launch file"/>

  <arg name="scan_ring" default="0" doc="
    use this parameter in conjunction with the SCAN flag
    and choose a value the range [0, sensor_beams_count)"/>
>>>>>>> ba4470f7

  <group ns="$(arg ouster_ns)">
    <node pkg="nodelet" type="nodelet" name="os_nodelet_mgr"
      output="screen" required="true"
      launch-prefix="bash -c 'sleep 2; $0 $@' "
      args="manager"/>
  </group>

  <group ns="$(arg ouster_ns)">
    <node pkg="nodelet" type="nodelet" name="os_node"
      output="screen" required="true"
      args="load ouster_ros/OusterSensor os_nodelet_mgr $(arg _no_bond)">
      <param name="~/sensor_hostname" type="str" value="$(arg sensor_hostname)"/>
      <param name="~/udp_dest" type="str" value="$(arg udp_dest)"/>
      <param name="~/retry_configuration" type="bool" value="$(arg retry_configuration)"/>
      <param name="~/mtp_dest" type="str" value="$(arg mtp_dest)"/>
      <param name="~/mtp_main" type="bool" value="$(arg mtp_main)"/>
      <param name="~/lidar_port" type="int" value="$(arg lidar_port)"/>
      <param name="~/imu_port" type="int" value="$(arg imu_port)"/>
      <param name="~/udp_profile_lidar" type="str" value="$(arg udp_profile_lidar)"/>
      <param name="~/lidar_mode" type="str" value="$(arg lidar_mode)"/>
      <param name="~/timestamp_mode" type="str" value="$(arg timestamp_mode)"/>
      <param name="~/metadata" type="str" value="$(arg metadata)"/>
    </node>
  </group>

  <include file="$(find ouster_ros)/launch/common.launch">
    <arg name="ouster_ns" value="$(arg ouster_ns)"/>
    <arg name="viz" value="$(arg viz)"/>
    <arg name="rviz_config" value="$(arg rviz_config)"/>
    <arg name="tf_prefix" value="$(arg tf_prefix)"/>
    <arg name="sensor_frame" value="$(arg sensor_frame)"/>
    <arg name="lidar_frame" value="$(arg lidar_frame)"/>
    <arg name="imu_frame" value="$(arg imu_frame)"/>
    <arg name="point_cloud_frame" value="$(arg point_cloud_frame)"/>
    <arg name="timestamp_mode" value="$(arg timestamp_mode)"/>
    <arg name="_no_bond" value="$(arg _no_bond)"/>
    <arg name="dynamic_transforms_broadcast"
      value="$(arg dynamic_transforms_broadcast)"/>
    <arg name="dynamic_transforms_broadcast_rate"
      value="$(arg dynamic_transforms_broadcast_rate)"/>
    <arg name="proc_mask" value="$(arg proc_mask)"/>
    <arg name="scan_ring" value="$(arg scan_ring)"/>
  </include>

</launch><|MERGE_RESOLUTION|>--- conflicted
+++ resolved
@@ -33,9 +33,6 @@
   <arg name="metadata" default=" " doc="The path to write metadata file when receiving sensor data"/>
   <arg name="viz" default="true" doc="Whether to run an rviz instance"/>
   <arg name="rviz_config" default="$(find ouster_ros)/config/viz.rviz" doc="optional rviz config file"/>
-<<<<<<< HEAD
-  <arg name="tf_prefix" default=" " doc="The namespace for tf transforms"/>
-=======
 
   <arg name="tf_prefix" default=" " doc="namespace for tf transforms"/>
   <arg name="sensor_frame" default="os_sensor"
@@ -67,7 +64,6 @@
   <arg name="scan_ring" default="0" doc="
     use this parameter in conjunction with the SCAN flag
     and choose a value the range [0, sensor_beams_count)"/>
->>>>>>> ba4470f7
 
   <group ns="$(arg ouster_ns)">
     <node pkg="nodelet" type="nodelet" name="os_nodelet_mgr"
