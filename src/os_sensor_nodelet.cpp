/**
 * Copyright (c) 2018-2023, Ouster, Inc.
 * All rights reserved.
 *
 * @file os_sensor_nodelet.cpp
 * @brief A nodelet that connects to a live ouster sensor
 */

// prevent clang-format from altering the location of "ouster_ros/ros.h", the
// header file needs to be the first include due to PCL_NO_PRECOMPILE flag
// clang-format off
#include "ouster_ros/os_ros.h"
// clang-format on

#include <pluginlib/class_list_macros.h>
#include <std_srvs/Empty.h>

#include <tuple>
#include <chrono>

#include "ouster_ros/PacketMsg.h"
#include "os_sensor_nodelet.h"

namespace sensor = ouster::sensor;
using nonstd::optional;
<<<<<<< HEAD
using ouster_ros::GetConfig;
using ouster_ros::PacketMsg;
using ouster_ros::SetConfig;

namespace nodelets_os {

class OusterSensor : public OusterClientBase {
   private:
    virtual void onInit() override {
        auto& pnh = getPrivateNodeHandle();
        sensor_hostname = get_sensor_hostname(pnh);
        bool retry_configuration = false;
        std::tie(config, flags) = create_sensor_config_rosparams(pnh, retry_configuration);
        configure_sensor(sensor_hostname, config, flags, retry_configuration);
        sensor_client = create_sensor_client(sensor_hostname, config);
        auto& nh = getNodeHandle();
        create_metadata_publisher(nh);
        update_config_and_metadata(*sensor_client);
        publish_metadata();
        save_metadata(pnh);
        create_get_metadata_service(nh);
        create_get_config_service(nh);
        create_set_config_service(nh);
        start_connection_loop(nh);
    }

    std::string get_sensor_hostname(ros::NodeHandle& nh) {
        auto hostname = nh.param("sensor_hostname", std::string{});
        if (!is_arg_set(hostname)) {
            auto error_msg = "Must specify a sensor hostname";
            NODELET_ERROR_STREAM(error_msg);
            throw std::runtime_error(error_msg);
        }
=======
>>>>>>> ba4470f7

using namespace std::chrono_literals;
using namespace std::string_literals;

namespace ouster_ros {

void OusterSensor::onInit() {
    sensor_hostname = get_sensor_hostname();
    sensor::sensor_config config = parse_config_from_ros_parameters();
    configure_sensor(sensor_hostname, config);
    sensor_client = create_sensor_client(sensor_hostname, config);
    if (!sensor_client) {
        auto error_msg = "Failed to initialize client";
        NODELET_ERROR_STREAM(error_msg);
        throw std::runtime_error(error_msg);
    }

    create_metadata_publisher();
    update_config_and_metadata(*sensor_client);
    create_services();

    // activate
    create_publishers();
    allocate_buffers();
    start_packet_processing_threads();
    start_sensor_connection_thread();
}

std::string OusterSensor::get_sensor_hostname() {
    auto& nh = getPrivateNodeHandle();
    auto hostname = nh.param("sensor_hostname", std::string{});
    if (!is_arg_set(hostname)) {
        auto error_msg = "Must specify a sensor hostname";
        NODELET_ERROR_STREAM(error_msg);
        throw std::runtime_error(error_msg);
    }

    return hostname;
}

void OusterSensor::update_config_and_metadata(sensor::client& cli) {
    sensor::sensor_config config;
    auto success = get_config(sensor_hostname, config);
    if (!success) {
        active_config.clear();
        cached_metadata.clear();
        auto error_msg = std::string{"Failed to collect sensor config"};
        NODELET_ERROR_STREAM(error_msg);
        throw std::runtime_error(error_msg);
    }

    active_config = sensor::to_string(config);

    try {
        cached_metadata = sensor::get_metadata(cli, 60, false);
    } catch (const std::exception& e) {
        NODELET_ERROR_STREAM("sensor::get_metadata exception: " << e.what());
        cached_metadata.clear();
    }

    if (cached_metadata.empty()) {
        auto error_msg = std::string{"Failed to collect sensor metadata"};
        NODELET_ERROR_STREAM(error_msg);
        throw std::runtime_error(error_msg);
    }

    info = sensor::parse_metadata(cached_metadata);
    // TODO: revist when *min_version* is changed
    populate_metadata_defaults(info, sensor::MODE_UNSPEC);

    publish_metadata();
    save_metadata();
    on_metadata_updated(info);
}

void OusterSensor::save_metadata() {
    auto& nh = getPrivateNodeHandle();
    auto meta_file = nh.param("metadata", std::string{});
    if (!is_arg_set(meta_file)) {
        meta_file = sensor_hostname.substr(0, sensor_hostname.rfind('.')) +
                    "-metadata.json";
        NODELET_INFO_STREAM(
            "No metadata file was specified, using: " << meta_file);
    }

    // write metadata file. If metadata_path is relative, will use cwd
    // (usually ~/.ros)
    if (write_text_to_file(meta_file, cached_metadata)) {
        NODELET_INFO_STREAM("Wrote sensor metadata to " << meta_file);
    } else {
        NODELET_WARN_STREAM(
            "Failed to write metadata to " << meta_file <<
            "; check that the path is valid. If you provided a relative "
            "path, please note that the working directory of all ROS "
            "nodes is set by default to $ROS_HOME");
    }
}

void OusterSensor::create_reset_service() {
    reset_srv = getNodeHandle()
                    .advertiseService<std_srvs::Empty::Request,
                                      std_srvs::Empty::Response>(
                        "reset", [this](std_srvs::Empty::Request&,
                                        std_srvs::Empty::Response&) {
                            NODELET_INFO("reset service invoked");
                            // reset_sensor(true);
                            return true;
                        });

    NODELET_INFO("reset service created");
}

void OusterSensor::create_get_config_service() {
    get_config_srv =
        getNodeHandle()
            .advertiseService<GetConfig::Request, GetConfig::Response>(
                "get_config",
                [this](GetConfig::Request&, GetConfig::Response& response) {
                    response.config = active_config;
                    return active_config.size() > 0;
                });

    NODELET_INFO("get_config service created");
}

void OusterSensor::create_set_config_service() {
    set_config_srv =
        getNodeHandle()
            .advertiseService<SetConfig::Request, SetConfig::Response>(
                "set_config", [this](SetConfig::Request& request,
                                     SetConfig::Response& response) {
                    response.config = "";

                    try {
<<<<<<< HEAD
                        configure_sensor(sensor_hostname, config, 0, false);
=======
                        staged_config = read_text_file(request.config_file);
                        if (staged_config.empty()) {
                            NODELET_ERROR_STREAM(
                                "provided config file: "
                                << request.config_file
                                << " turned to be empty. set_config ignored!");
                            return false;
                        }
>>>>>>> ba4470f7
                    } catch (const std::exception& e) {
                        NODELET_ERROR_STREAM(
                            "exception thrown while loading config file: "
                            << request.config_file
                            << ", exception details: " << e.what());
                        return false;
                    }

                    response.config = staged_config;
                    // TODO: this is currently set to force_reinit but it
                    // doesn't need to be the case if it was possible to know
                    // that the new config would result in a reinit when a
                    // reinit is not forced
                    reset_sensor(true);
                    return true;
                });

    NODELET_INFO("set_config service created");
}

std::shared_ptr<sensor::client> OusterSensor::create_sensor_client(
    const std::string& hostname, const sensor::sensor_config& config) {
    NODELET_INFO_STREAM("Starting sensor " << hostname << " initialization...");

    int lidar_port = config.udp_port_lidar ? config.udp_port_lidar.value() : 0;
    int imu_port = config.udp_port_imu ? config.udp_port_imu.value() : 0;
    auto udp_dest = config.udp_dest ? config.udp_dest.value() : "";

    std::shared_ptr<sensor::client> cli;
    if (sensor::in_multicast(udp_dest)) {
        // use the mtp_init_client to recieve data via multicast
        // if mtp_main is true when sensor will be configured
        cli = sensor::mtp_init_client(hostname, config, mtp_dest, mtp_main);
    } else if (lidar_port != 0 && imu_port != 0) {
        // use no-config version of init_client to bind to pre-configured
        // ports
        cli = sensor::init_client(hostname, lidar_port, imu_port);
    } else {
        // use the full init_client to generate and assign random ports to
        // sensor
        cli =
            sensor::init_client(hostname, udp_dest, sensor::MODE_UNSPEC,
                                sensor::TIME_FROM_UNSPEC, lidar_port, imu_port);
    }

    return cli;
}

sensor::sensor_config OusterSensor::parse_config_from_ros_parameters() {
    auto& nh = getPrivateNodeHandle();
    auto udp_dest = nh.param("udp_dest", std::string{});
    auto mtp_dest_arg = nh.param("mtp_dest", std::string{});
    auto mtp_main_arg = nh.param("mtp_main", false);
    auto lidar_port = nh.param("lidar_port", 0);
    auto imu_port = nh.param("imu_port", 0);
    auto lidar_mode_arg = nh.param("lidar_mode", std::string{});
    auto timestamp_mode_arg = nh.param("timestamp_mode", std::string{});
    auto udp_profile_lidar_arg = nh.param("udp_profile_lidar", std::string{});

    if (lidar_port < 0 || lidar_port > 65535) {
        auto error_msg =
            "Invalid lidar port number! port value should be in the range "
            "[0, 65535].";
        NODELET_ERROR_STREAM(error_msg);
        throw std::runtime_error(error_msg);
    }

<<<<<<< HEAD
    std::pair<sensor::sensor_config, uint8_t> create_sensor_config_rosparams(
        ros::NodeHandle& nh, bool& retry_configuration) {
        auto udp_dest = nh.param("udp_dest", std::string{});
        auto mtp_dest_arg = nh.param("mtp_dest", std::string{});
        auto mtp_main_arg = nh.param("mtp_main", false);
        auto lidar_port = nh.param("lidar_port", 0);
        auto imu_port = nh.param("imu_port", 0);
        auto lidar_mode_arg = nh.param("lidar_mode", std::string{});
        auto timestamp_mode_arg = nh.param("timestamp_mode", std::string{});
        auto udp_profile_lidar_arg =
            nh.param("udp_profile_lidar", std::string{});

        retry_configuration = nh.param("retry_configuration", false);

        if (lidar_port < 0 || lidar_port > 65535) {
=======
    if (imu_port < 0 || imu_port > 65535) {
        auto error_msg =
            "Invalid imu port number! port value should be in the range "
            "[0, 65535].";
        NODELET_ERROR_STREAM(error_msg);
        throw std::runtime_error(error_msg);
    }

    nonstd::optional<sensor::UDPProfileLidar> udp_profile_lidar;
    if (is_arg_set(udp_profile_lidar_arg)) {
        // set lidar profile from param
        udp_profile_lidar =
            sensor::udp_profile_lidar_of_string(udp_profile_lidar_arg);
        if (!udp_profile_lidar) {
>>>>>>> ba4470f7
            auto error_msg =
                "Invalid udp profile lidar: " + udp_profile_lidar_arg;
            NODELET_ERROR_STREAM(error_msg);
            throw std::runtime_error(error_msg);
        }
    }

    // set lidar mode from param
    sensor::lidar_mode lidar_mode = sensor::MODE_UNSPEC;
    if (is_arg_set(lidar_mode_arg)) {
        lidar_mode = sensor::lidar_mode_of_string(lidar_mode_arg);
        if (!lidar_mode) {
            auto error_msg = "Invalid lidar mode: " + lidar_mode_arg;
            NODELET_ERROR_STREAM(error_msg);
            throw std::runtime_error(error_msg);
        }
    }

    // set timestamp mode from param
    sensor::timestamp_mode timestamp_mode = sensor::TIME_FROM_UNSPEC;
    if (is_arg_set(timestamp_mode_arg)) {
        // In case the option TIME_FROM_ROS_TIME is set then leave the
        // sensor timestamp_mode unmodified
        if (timestamp_mode_arg == "TIME_FROM_ROS_TIME") {
            NODELET_INFO(
                "TIME_FROM_ROS_TIME timestamp mode specified."
                " IMU and pointcloud messages will use ros time");
        } else {
            timestamp_mode =
                sensor::timestamp_mode_of_string(timestamp_mode_arg);
            if (!timestamp_mode) {
                auto error_msg =
                    "Invalid timestamp mode: " + timestamp_mode_arg;
                NODELET_ERROR_STREAM(error_msg);
                throw std::runtime_error(error_msg);
            }
        }
    }

    sensor::sensor_config config;
    if (lidar_port == 0) {
        NODELET_WARN_COND(
            !is_arg_set(mtp_dest_arg),
            "lidar port set to zero, the client will assign a random port "
            "number!");
    } else {
        config.udp_port_lidar = lidar_port;
    }

    if (imu_port == 0) {
        NODELET_WARN_COND(
            !is_arg_set(mtp_dest_arg),
            "imu port set to zero, the client will assign a random port "
            "number!");
    } else {
        config.udp_port_imu = imu_port;
    }

    config.udp_profile_lidar = udp_profile_lidar;
    config.operating_mode = sensor::OPERATING_NORMAL;
    if (lidar_mode) config.ld_mode = lidar_mode;
    if (timestamp_mode) config.ts_mode = timestamp_mode;
    if (is_arg_set(udp_dest)) {
        config.udp_dest = udp_dest;
        if (sensor::in_multicast(udp_dest)) {
            mtp_dest = is_arg_set(mtp_dest_arg) ? mtp_dest_arg : std::string{};
            mtp_main = mtp_main_arg;
        }
    }

    return config;
}

sensor::sensor_config OusterSensor::parse_config_from_staged_config_string() {
    sensor::sensor_config config = sensor::parse_config(staged_config);
    staged_config.clear();
    return config;
}

uint8_t OusterSensor::compose_config_flags(
    const sensor::sensor_config& config) {
    uint8_t config_flags = 0;
    if (config.udp_dest) {
        NODELET_INFO_STREAM("Will send UDP data to "
                            << config.udp_dest.value());
        // TODO: revise multicast setup inference
        if (sensor::in_multicast(*config.udp_dest)) {
            if (is_arg_set(mtp_dest)) {
                NODELET_INFO_STREAM("Will recieve data via multicast on "
                                    << mtp_dest);
            } else {
                NODELET_INFO(
                    "mtp_dest was not set, will recieve data via multicast "
                    "on first available interface");
            }
        }
    } else {
        NODELET_INFO("Will use automatic UDP destination");
        config_flags |= ouster::sensor::CONFIG_UDP_DEST_AUTO;
    }

    if (force_sensor_reinit) {
        force_sensor_reinit = false;
        NODELET_INFO("Forcing sensor to reinitialize");
        config_flags |= ouster::sensor::CONFIG_FORCE_REINIT;
    }

    return config_flags;
}

void OusterSensor::configure_sensor(const std::string& hostname,
                                    sensor::sensor_config& config) {
    if (config.udp_dest && sensor::in_multicast(config.udp_dest.value()) &&
        !mtp_main) {
        if (!get_config(hostname, config, true)) {
            NODELET_ERROR("Error getting active config");
        } else {
            NODELET_INFO("Retrived active config of sensor");
        }
        return;
    }

    uint8_t config_flags = compose_config_flags(config);
    if (!set_config(hostname, config, config_flags)) {
        auto error_msg = "Error connecting to sensor " + hostname;
        NODELET_ERROR_STREAM(error_msg);
        throw std::runtime_error(error_msg);
    }

<<<<<<< HEAD
    bool configure_sensor(const std::string& hostname,
                          sensor::sensor_config& config,
                          const int config_flags,
                          const bool retry_configuration) {
        bool is_configured = false;
        bool is_first_attempt = true;
        do {
            // Throttling
            if (!is_first_attempt) {
                ros::Duration(0.01).sleep();
            }

            if (config.udp_dest &&
                sensor::in_multicast(config.udp_dest.value()) &&
                !mtp_main) {
                if (!get_config(hostname, config, true)) {
                    NODELET_ERROR("Error getting active config");
                } else {
                    NODELET_INFO("Retrieved active config of sensor");
                }
            } else {
                try {
                    if (!set_config(hostname, config, config_flags)) {
                        NODELET_ERROR("Error connecting to sensor: '%s'", hostname.c_str());
                    } else {
                        is_configured = true;
                    }
                } catch (const std::exception& e) {
                    NODELET_ERROR("Error setting config:  %s", e.what());
                }
            }

            is_first_attempt = false;
        } while (!is_configured && retry_configuration);

        NODELET_INFO_STREAM("Sensor " << hostname
                                      << " was "
                                      << (is_configured ? "" : "not ") << "configured successfully");

        return is_configured;
    }

    bool load_config_file(const std::string& config_file,
                          sensor::sensor_config& out_config) {
        std::ifstream ifs{};
        ifs.open(config_file);
        if (ifs.fail()) return false;
        std::stringstream buf;
        buf << ifs.rdbuf();
        out_config = sensor::parse_config(buf.str());
        return true;
    }

   private:
    // fill in values that could not be parsed from metadata
    void populate_metadata_defaults(sensor::sensor_info& info,
                                    sensor::lidar_mode specified_lidar_mode) {
        if (!info.name.size()) info.name = "UNKNOWN";
        if (!info.sn.size()) info.sn = "UNKNOWN";

        ouster::util::version v = ouster::util::version_of_string(info.fw_rev);
        if (v == ouster::util::invalid_version)
            NODELET_WARN(
                "Unknown sensor firmware version; output may not be reliable");
        else if (v < sensor::min_version)
            NODELET_WARN(
                "Firmware < %s not supported; output may not be reliable",
                to_string(sensor::min_version).c_str());

        if (!info.mode) {
            NODELET_WARN(
                "Lidar mode not found in metadata; output may not be reliable");
            info.mode = specified_lidar_mode;
=======
    NODELET_INFO_STREAM("Sensor " << hostname
                                  << " was configured successfully");
}

void OusterSensor::populate_metadata_defaults(
    sensor::sensor_info& info, sensor::lidar_mode specified_lidar_mode) {
    if (!info.name.size()) info.name = "UNKNOWN";
    if (!info.sn.size()) info.sn = "UNKNOWN";

    ouster::util::version v = ouster::util::version_of_string(info.fw_rev);
    if (v == ouster::util::invalid_version)
        NODELET_WARN(
            "Unknown sensor firmware version; output may not be reliable");
    else if (v < sensor::min_version)
        NODELET_WARN("Firmware < %s not supported; output may not be reliable",
                     to_string(sensor::min_version).c_str());

    if (!info.mode) {
        NODELET_WARN(
            "Lidar mode not found in metadata; output may not be reliable");
        info.mode = specified_lidar_mode;
    }

    if (!info.prod_line.size()) info.prod_line = "UNKNOWN";

    if (info.beam_azimuth_angles.empty() || info.beam_altitude_angles.empty()) {
        NODELET_ERROR("Beam angles not found in metadata; using design values");
        info.beam_azimuth_angles = sensor::gen1_azimuth_angles;
        info.beam_altitude_angles = sensor::gen1_altitude_angles;
    }
}

void OusterSensor::on_metadata_updated(const sensor::sensor_info& info) {
    display_lidar_info(info);
}

void OusterSensor::create_services() {
    create_reset_service();
    create_get_metadata_service();
    create_get_config_service();
    create_set_config_service();
}

void OusterSensor::create_publishers() {
    auto& nh = getNodeHandle();
    lidar_packet_pub = nh.advertise<PacketMsg>("lidar_packets", 1280);
    imu_packet_pub = nh.advertise<PacketMsg>("imu_packets", 100);
}

void OusterSensor::allocate_buffers() {
    auto& pf = sensor::get_format(info);

    lidar_packet.buf.resize(pf.lidar_packet_size);
    // TODO: gauge necessary queue size for lidar packets
    lidar_packets =
        std::make_unique<ThreadSafeRingBuffer>(pf.lidar_packet_size, 1024);

    imu_packet.buf.resize(pf.imu_packet_size);
    // TODO: gauge necessary queue size for lidar packets
    imu_packets =
        std::make_unique<ThreadSafeRingBuffer>(pf.imu_packet_size, 1024);
}

bool OusterSensor::init_id_changed(const sensor::packet_format& pf,
                                   const uint8_t* lidar_buf) {
    uint32_t current_init_id = pf.init_id(lidar_buf);
    if (!last_init_id_initialized) {
        last_init_id = current_init_id + 1;
        last_init_id_initialized = true;
    }
    if (reset_last_init_id && last_init_id != current_init_id) {
        last_init_id = current_init_id;
        reset_last_init_id = false;
        return false;
    }
    if (last_init_id == current_init_id) return false;
    last_init_id = current_init_id;
    return true;
}

void OusterSensor::handle_poll_client_error() {
    NODELET_WARN_THROTTLE(1, "sensor::poll_client()) returned error");
    // in case error continues for a while attempt to recover by
    // performing sensor reset
    if (++poll_client_error_count > max_poll_client_error_count) {
        NODELET_ERROR_STREAM(
            "maximum number of allowed errors from "
            "sensor::poll_client() reached, performing self reset...");
        poll_client_error_count = 0;
        reset_sensor(true);
    }
}

void OusterSensor::handle_lidar_packet(sensor::client& cli,
                                       const sensor::packet_format& pf) {
    lidar_packets->write_overwrite([this, &cli, pf](uint8_t* buffer) {
        bool success = sensor::read_lidar_packet(cli, buffer, pf);
        if (success) {
            read_lidar_packet_errors = 0;
            if (!is_legacy_lidar_profile(info) && init_id_changed(pf, buffer)) {
                // TODO: short circut reset if no breaking changes occured?
                NODELET_WARN("sensor init_id has changed! reactivating..");
                reactivate_sensor();
            }
        } else {
            if (++read_lidar_packet_errors > max_read_lidar_packet_errors) {
                NODELET_ERROR(
                    "maximum number of allowed errors from "
                    "sensor::read_lidar_packet() reached, reactivating...");
                read_lidar_packet_errors = 0;
                reactivate_sensor(true);
            }
>>>>>>> ba4470f7
        }
    });
}

void OusterSensor::handle_imu_packet(sensor::client& cli,
                                     const sensor::packet_format& pf) {
    imu_packets->write_overwrite([this, &cli, pf](uint8_t* buffer) {
        bool success = sensor::read_imu_packet(cli, buffer, pf);
        if (!success) {
            if (++read_imu_packet_errors > max_read_imu_packet_errors) {
                NODELET_ERROR_STREAM(
                    "maximum number of allowed errors from "
                    "sensor::read_imu_packet() reached, reactivating...");
                read_imu_packet_errors = 0;
                reactivate_sensor(true);
            }
        }
    });
}

void OusterSensor::connection_loop(sensor::client& cli,
                                   const sensor::packet_format& pf) {
    auto state = sensor::poll_client(cli);
    if (state == sensor::EXIT) {
        NODELET_INFO("poll_client: caught signal, exiting!");
        return;
    }
    if (state & sensor::CLIENT_ERROR) {
        handle_poll_client_error();
        return;
    }
    poll_client_error_count = 0;
    if (state & sensor::LIDAR_DATA) {
        handle_lidar_packet(cli, pf);
    }
    if (state & sensor::IMU_DATA) {
        handle_imu_packet(cli, pf);
    }
}

void OusterSensor::start_sensor_connection_thread() {
    sensor_connection_active = true;
    sensor_connection_thread = std::make_unique<std::thread>([this]() {
        auto& pf = sensor::get_format(info);
<<<<<<< HEAD
        lidar_packet.buf.resize(pf.lidar_packet_size + 1);
        imu_packet.buf.resize(pf.imu_packet_size + 1);
    }

    void create_publishers(ros::NodeHandle& nh) {
        lidar_packet_pub = nh.advertise<PacketMsg>("lidar_packets", 1280);
        imu_packet_pub = nh.advertise<PacketMsg>("imu_packets", 100);
    }

    void start_connection_loop(ros::NodeHandle& nh) {
        allocate_buffers();
        create_publishers(nh);
        timer_ = nh.createTimer(
            ros::Duration(0),
            [this](const ros::TimerEvent&) {
                auto& pf = sensor::get_format(info);
                connection_loop(*sensor_client, pf);
                timer_.stop();
                timer_.start();
            },
            true);
    }

    void connection_loop(sensor::client& cli, const sensor::packet_format& pf) {
        static constexpr double TIMEOUT = 3.0;

        auto state = sensor::poll_client(cli);
        if (state == sensor::EXIT) {
            NODELET_INFO("poll_client: caught signal, exiting");
            return;
        }
        if (state & sensor::CLIENT_ERROR) {
            NODELET_ERROR("poll_client: returned error");
            return;
        }
        if (state & sensor::LIDAR_DATA) {
            if (sensor::read_lidar_packet(cli, lidar_packet.buf.data(), pf)) {
                had_reconnection_success = false;
                first_lidar_data_rx = ros::Time::now();
                lidar_packet_pub.publish(lidar_packet);
            }
        }
        else if (!had_reconnection_success &&
                 (first_lidar_data_rx != ros::Time(0.0)) &&
                 (ros::Time::now().toSec() - first_lidar_data_rx.toSec()) > TIMEOUT) {
            NODELET_ERROR("poll_client: attempting reconnection");
            had_reconnection_success = configure_sensor(sensor_hostname, config, flags, false);

            if (had_reconnection_success) {
                sensor_client = create_sensor_client(sensor_hostname, config);
            }
=======
        while (sensor_connection_active) {
            connection_loop(*sensor_client, pf);
        }
        NODELET_DEBUG("sensor_connection_thread done.");
    });
}

void OusterSensor::stop_sensor_connection_thread() {
    NODELET_DEBUG("sensor_connection_thread stopping.");
    if (sensor_connection_thread->joinable()) {
        sensor_connection_active = false;
        sensor_connection_thread->join();
    }
}

void OusterSensor::start_packet_processing_threads() {
    imu_packets_skip = false;
    imu_packets_processing_thread_active = true;
    imu_packets_processing_thread = std::make_unique<std::thread>([this]() {
        auto read_packet = [this](const uint8_t* buffer) {
            if (!imu_packets_skip) on_imu_packet_msg(buffer);
        };
        while (imu_packets_processing_thread_active) {
            imu_packets->read(read_packet);
>>>>>>> ba4470f7
        }
        NODELET_DEBUG("imu_packets_processing_thread done.");
    });

    lidar_packets_skip = false;
    lidar_packets_processing_thread_active = true;
    lidar_packets_processing_thread = std::make_unique<std::thread>([this]() {
        while (lidar_packets_processing_thread_active) {
            lidar_packets->read([this](const uint8_t* buffer) {
                if (!lidar_packets_skip) on_lidar_packet_msg(buffer);
            });
        }

        NODELET_DEBUG("lidar_packets_processing_thread done.");
    });
}

void OusterSensor::stop_packet_processing_threads() {
    NODELET_DEBUG("stopping packet processing threads.");

    if (imu_packets_processing_thread->joinable()) {
        imu_packets_processing_thread_active = false;
        imu_packets_processing_thread->join();
    }

<<<<<<< HEAD
   private:
    PacketMsg lidar_packet;
    PacketMsg imu_packet;
    ros::Publisher lidar_packet_pub;
    ros::Publisher imu_packet_pub;
    std::shared_ptr<sensor::client> sensor_client;
    ros::Timer timer_;
    std::string sensor_hostname;
    ros::ServiceServer get_config_srv;
    ros::ServiceServer set_config_srv;
    ros::Time first_lidar_data_rx = ros::Time(0.0);
    std::string cached_config;
    std::string mtp_dest;
    bool mtp_main;
    bool had_reconnection_success = false;
    uint8_t flags;
    sensor::sensor_config config;
};

}  // namespace nodelets_os

PLUGINLIB_EXPORT_CLASS(nodelets_os::OusterSensor, nodelet::Nodelet)
=======
    if (lidar_packets_processing_thread->joinable()) {
        lidar_packets_processing_thread_active = false;
        lidar_packets_processing_thread->join();
    }
}

void OusterSensor::on_lidar_packet_msg(const uint8_t* raw_lidar_packet) {
    // copying the data from queue buffer into the message buffer
    // this can be avoided by constructing an abstraction where
    // OusterSensor has its own RingBuffer of PacketMsg but for
    // now we are focusing on optimizing the code for OusterDriver
    std::memcpy(lidar_packet.buf.data(), raw_lidar_packet,
                lidar_packet.buf.size());
    lidar_packet_pub.publish(lidar_packet);
}

void OusterSensor::on_imu_packet_msg(const uint8_t* raw_imu_packet) {
    // copying the data from queue buffer into the message buffer
    // this can be avoided by constructing an abstraction where
    // OusterSensor has its own RingBuffer of PacketMsg but for
    // now we are focusing on optimizing the code for OusterDriver
    std::memcpy(imu_packet.buf.data(), raw_imu_packet, imu_packet.buf.size());
    imu_packet_pub.publish(imu_packet);
}

// param init_id_reset is overriden to true when force_reinit is true
void OusterSensor::reset_sensor(bool /*force_reinit*/, bool /*init_id_reset*/) {
    NODELET_WARN("sensor reset is invoked but sensor it is not implemented");
}

void OusterSensor::reactivate_sensor(bool /*init_id_reset*/) {
    NODELET_WARN(
        "sensor reactivate is invoked but sensor it is not implemented");
}

}  // namespace ouster_ros

PLUGINLIB_EXPORT_CLASS(ouster_ros::OusterSensor, nodelet::Nodelet)
>>>>>>> ba4470f7
<|MERGE_RESOLUTION|>--- conflicted
+++ resolved
@@ -23,42 +23,6 @@
 
 namespace sensor = ouster::sensor;
 using nonstd::optional;
-<<<<<<< HEAD
-using ouster_ros::GetConfig;
-using ouster_ros::PacketMsg;
-using ouster_ros::SetConfig;
-
-namespace nodelets_os {
-
-class OusterSensor : public OusterClientBase {
-   private:
-    virtual void onInit() override {
-        auto& pnh = getPrivateNodeHandle();
-        sensor_hostname = get_sensor_hostname(pnh);
-        bool retry_configuration = false;
-        std::tie(config, flags) = create_sensor_config_rosparams(pnh, retry_configuration);
-        configure_sensor(sensor_hostname, config, flags, retry_configuration);
-        sensor_client = create_sensor_client(sensor_hostname, config);
-        auto& nh = getNodeHandle();
-        create_metadata_publisher(nh);
-        update_config_and_metadata(*sensor_client);
-        publish_metadata();
-        save_metadata(pnh);
-        create_get_metadata_service(nh);
-        create_get_config_service(nh);
-        create_set_config_service(nh);
-        start_connection_loop(nh);
-    }
-
-    std::string get_sensor_hostname(ros::NodeHandle& nh) {
-        auto hostname = nh.param("sensor_hostname", std::string{});
-        if (!is_arg_set(hostname)) {
-            auto error_msg = "Must specify a sensor hostname";
-            NODELET_ERROR_STREAM(error_msg);
-            throw std::runtime_error(error_msg);
-        }
-=======
->>>>>>> ba4470f7
 
 using namespace std::chrono_literals;
 using namespace std::string_literals;
@@ -66,9 +30,10 @@
 namespace ouster_ros {
 
 void OusterSensor::onInit() {
+    bool retry_configuration = false;
     sensor_hostname = get_sensor_hostname();
-    sensor::sensor_config config = parse_config_from_ros_parameters();
-    configure_sensor(sensor_hostname, config);
+    config = parse_config_from_ros_parameters(retry_configuration);
+    configure_sensor(sensor_hostname, config, retry_configuration);
     sensor_client = create_sensor_client(sensor_hostname, config);
     if (!sensor_client) {
         auto error_msg = "Failed to initialize client";
@@ -100,7 +65,6 @@
 }
 
 void OusterSensor::update_config_and_metadata(sensor::client& cli) {
-    sensor::sensor_config config;
     auto success = get_config(sensor_hostname, config);
     if (!success) {
         active_config.clear();
@@ -193,9 +157,6 @@
                     response.config = "";
 
                     try {
-<<<<<<< HEAD
-                        configure_sensor(sensor_hostname, config, 0, false);
-=======
                         staged_config = read_text_file(request.config_file);
                         if (staged_config.empty()) {
                             NODELET_ERROR_STREAM(
@@ -204,7 +165,6 @@
                                 << " turned to be empty. set_config ignored!");
                             return false;
                         }
->>>>>>> ba4470f7
                     } catch (const std::exception& e) {
                         NODELET_ERROR_STREAM(
                             "exception thrown while loading config file: "
@@ -253,7 +213,7 @@
     return cli;
 }
 
-sensor::sensor_config OusterSensor::parse_config_from_ros_parameters() {
+sensor::sensor_config OusterSensor::parse_config_from_ros_parameters(bool& retry_configuration) {
     auto& nh = getPrivateNodeHandle();
     auto udp_dest = nh.param("udp_dest", std::string{});
     auto mtp_dest_arg = nh.param("mtp_dest", std::string{});
@@ -263,6 +223,8 @@
     auto lidar_mode_arg = nh.param("lidar_mode", std::string{});
     auto timestamp_mode_arg = nh.param("timestamp_mode", std::string{});
     auto udp_profile_lidar_arg = nh.param("udp_profile_lidar", std::string{});
+ 
+    retry_configuration = nh.param("retry_configuration", false);
 
     if (lidar_port < 0 || lidar_port > 65535) {
         auto error_msg =
@@ -272,23 +234,6 @@
         throw std::runtime_error(error_msg);
     }
 
-<<<<<<< HEAD
-    std::pair<sensor::sensor_config, uint8_t> create_sensor_config_rosparams(
-        ros::NodeHandle& nh, bool& retry_configuration) {
-        auto udp_dest = nh.param("udp_dest", std::string{});
-        auto mtp_dest_arg = nh.param("mtp_dest", std::string{});
-        auto mtp_main_arg = nh.param("mtp_main", false);
-        auto lidar_port = nh.param("lidar_port", 0);
-        auto imu_port = nh.param("imu_port", 0);
-        auto lidar_mode_arg = nh.param("lidar_mode", std::string{});
-        auto timestamp_mode_arg = nh.param("timestamp_mode", std::string{});
-        auto udp_profile_lidar_arg =
-            nh.param("udp_profile_lidar", std::string{});
-
-        retry_configuration = nh.param("retry_configuration", false);
-
-        if (lidar_port < 0 || lidar_port > 65535) {
-=======
     if (imu_port < 0 || imu_port > 65535) {
         auto error_msg =
             "Invalid imu port number! port value should be in the range "
@@ -303,7 +248,6 @@
         udp_profile_lidar =
             sensor::udp_profile_lidar_of_string(udp_profile_lidar_arg);
         if (!udp_profile_lidar) {
->>>>>>> ba4470f7
             auto error_msg =
                 "Invalid udp profile lidar: " + udp_profile_lidar_arg;
             NODELET_ERROR_STREAM(error_msg);
@@ -343,7 +287,6 @@
         }
     }
 
-    sensor::sensor_config config;
     if (lidar_port == 0) {
         NODELET_WARN_COND(
             !is_arg_set(mtp_dest_arg),
@@ -378,7 +321,7 @@
 }
 
 sensor::sensor_config OusterSensor::parse_config_from_staged_config_string() {
-    sensor::sensor_config config = sensor::parse_config(staged_config);
+    config = sensor::parse_config(staged_config);
     staged_config.clear();
     return config;
 }
@@ -414,38 +357,15 @@
     return config_flags;
 }
 
-void OusterSensor::configure_sensor(const std::string& hostname,
-                                    sensor::sensor_config& config) {
-    if (config.udp_dest && sensor::in_multicast(config.udp_dest.value()) &&
-        !mtp_main) {
-        if (!get_config(hostname, config, true)) {
-            NODELET_ERROR("Error getting active config");
-        } else {
-            NODELET_INFO("Retrived active config of sensor");
-        }
-        return;
-    }
-
-    uint8_t config_flags = compose_config_flags(config);
-    if (!set_config(hostname, config, config_flags)) {
-        auto error_msg = "Error connecting to sensor " + hostname;
-        NODELET_ERROR_STREAM(error_msg);
-        throw std::runtime_error(error_msg);
-    }
-
-<<<<<<< HEAD
-    bool configure_sensor(const std::string& hostname,
-                          sensor::sensor_config& config,
-                          const int config_flags,
-                          const bool retry_configuration) {
-        bool is_configured = false;
-        bool is_first_attempt = true;
-        do {
-            // Throttling
-            if (!is_first_attempt) {
-                ros::Duration(0.01).sleep();
-            }
-
+bool OusterSensor::configure_sensor(const std::string& hostname,
+                                    sensor::sensor_config& config,
+                                    const bool retry_configuration) {
+    bool is_configured = false;
+    bool is_first_attempt = true;
+    do {
+        // Throttling
+        if (!is_first_attempt) {
+            ros::Duration(0.01).sleep();
             if (config.udp_dest &&
                 sensor::in_multicast(config.udp_dest.value()) &&
                 !mtp_main) {
@@ -465,51 +385,13 @@
                     NODELET_ERROR("Error setting config:  %s", e.what());
                 }
             }
-
-            is_first_attempt = false;
-        } while (!is_configured && retry_configuration);
-
-        NODELET_INFO_STREAM("Sensor " << hostname
-                                      << " was "
-                                      << (is_configured ? "" : "not ") << "configured successfully");
-
-        return is_configured;
-    }
-
-    bool load_config_file(const std::string& config_file,
-                          sensor::sensor_config& out_config) {
-        std::ifstream ifs{};
-        ifs.open(config_file);
-        if (ifs.fail()) return false;
-        std::stringstream buf;
-        buf << ifs.rdbuf();
-        out_config = sensor::parse_config(buf.str());
-        return true;
-    }
-
-   private:
-    // fill in values that could not be parsed from metadata
-    void populate_metadata_defaults(sensor::sensor_info& info,
-                                    sensor::lidar_mode specified_lidar_mode) {
-        if (!info.name.size()) info.name = "UNKNOWN";
-        if (!info.sn.size()) info.sn = "UNKNOWN";
-
-        ouster::util::version v = ouster::util::version_of_string(info.fw_rev);
-        if (v == ouster::util::invalid_version)
-            NODELET_WARN(
-                "Unknown sensor firmware version; output may not be reliable");
-        else if (v < sensor::min_version)
-            NODELET_WARN(
-                "Firmware < %s not supported; output may not be reliable",
-                to_string(sensor::min_version).c_str());
-
-        if (!info.mode) {
-            NODELET_WARN(
-                "Lidar mode not found in metadata; output may not be reliable");
-            info.mode = specified_lidar_mode;
-=======
+        }
+        is_first_attempt = false;
+    } while (!is_configured && retry_configuration);
+
     NODELET_INFO_STREAM("Sensor " << hostname
-                                  << " was configured successfully");
+                                  << " was "
+                                  << (is_configured ? "" : "not ") << "configured successfully");
 }
 
 void OusterSensor::populate_metadata_defaults(
@@ -606,6 +488,8 @@
     lidar_packets->write_overwrite([this, &cli, pf](uint8_t* buffer) {
         bool success = sensor::read_lidar_packet(cli, buffer, pf);
         if (success) {
+            had_reconnection_success = false;
+            first_lidar_data_rx = ros::Time::now();
             read_lidar_packet_errors = 0;
             if (!is_legacy_lidar_profile(info) && init_id_changed(pf, buffer)) {
                 // TODO: short circut reset if no breaking changes occured?
@@ -620,7 +504,6 @@
                 read_lidar_packet_errors = 0;
                 reactivate_sensor(true);
             }
->>>>>>> ba4470f7
         }
     });
 }
@@ -643,6 +526,8 @@
 
 void OusterSensor::connection_loop(sensor::client& cli,
                                    const sensor::packet_format& pf) {
+    static constexpr double TIMEOUT = 3.0;
+
     auto state = sensor::poll_client(cli);
     if (state == sensor::EXIT) {
         NODELET_INFO("poll_client: caught signal, exiting!");
@@ -656,6 +541,16 @@
     if (state & sensor::LIDAR_DATA) {
         handle_lidar_packet(cli, pf);
     }
+    else if (!had_reconnection_success &&
+             (first_lidar_data_rx != ros::Time(0.0)) &&
+             (ros::Time::now().toSec() - first_lidar_data_rx.toSec()) > TIMEOUT) {
+        NODELET_ERROR("poll_client: attempting reconnection");
+        had_reconnection_success = configure_sensor(sensor_hostname, config, false);
+
+        if (had_reconnection_success) {
+            sensor_client = create_sensor_client(sensor_hostname, config);
+        }
+    }
     if (state & sensor::IMU_DATA) {
         handle_imu_packet(cli, pf);
     }
@@ -665,59 +560,6 @@
     sensor_connection_active = true;
     sensor_connection_thread = std::make_unique<std::thread>([this]() {
         auto& pf = sensor::get_format(info);
-<<<<<<< HEAD
-        lidar_packet.buf.resize(pf.lidar_packet_size + 1);
-        imu_packet.buf.resize(pf.imu_packet_size + 1);
-    }
-
-    void create_publishers(ros::NodeHandle& nh) {
-        lidar_packet_pub = nh.advertise<PacketMsg>("lidar_packets", 1280);
-        imu_packet_pub = nh.advertise<PacketMsg>("imu_packets", 100);
-    }
-
-    void start_connection_loop(ros::NodeHandle& nh) {
-        allocate_buffers();
-        create_publishers(nh);
-        timer_ = nh.createTimer(
-            ros::Duration(0),
-            [this](const ros::TimerEvent&) {
-                auto& pf = sensor::get_format(info);
-                connection_loop(*sensor_client, pf);
-                timer_.stop();
-                timer_.start();
-            },
-            true);
-    }
-
-    void connection_loop(sensor::client& cli, const sensor::packet_format& pf) {
-        static constexpr double TIMEOUT = 3.0;
-
-        auto state = sensor::poll_client(cli);
-        if (state == sensor::EXIT) {
-            NODELET_INFO("poll_client: caught signal, exiting");
-            return;
-        }
-        if (state & sensor::CLIENT_ERROR) {
-            NODELET_ERROR("poll_client: returned error");
-            return;
-        }
-        if (state & sensor::LIDAR_DATA) {
-            if (sensor::read_lidar_packet(cli, lidar_packet.buf.data(), pf)) {
-                had_reconnection_success = false;
-                first_lidar_data_rx = ros::Time::now();
-                lidar_packet_pub.publish(lidar_packet);
-            }
-        }
-        else if (!had_reconnection_success &&
-                 (first_lidar_data_rx != ros::Time(0.0)) &&
-                 (ros::Time::now().toSec() - first_lidar_data_rx.toSec()) > TIMEOUT) {
-            NODELET_ERROR("poll_client: attempting reconnection");
-            had_reconnection_success = configure_sensor(sensor_hostname, config, flags, false);
-
-            if (had_reconnection_success) {
-                sensor_client = create_sensor_client(sensor_hostname, config);
-            }
-=======
         while (sensor_connection_active) {
             connection_loop(*sensor_client, pf);
         }
@@ -742,7 +584,6 @@
         };
         while (imu_packets_processing_thread_active) {
             imu_packets->read(read_packet);
->>>>>>> ba4470f7
         }
         NODELET_DEBUG("imu_packets_processing_thread done.");
     });
@@ -768,30 +609,6 @@
         imu_packets_processing_thread->join();
     }
 
-<<<<<<< HEAD
-   private:
-    PacketMsg lidar_packet;
-    PacketMsg imu_packet;
-    ros::Publisher lidar_packet_pub;
-    ros::Publisher imu_packet_pub;
-    std::shared_ptr<sensor::client> sensor_client;
-    ros::Timer timer_;
-    std::string sensor_hostname;
-    ros::ServiceServer get_config_srv;
-    ros::ServiceServer set_config_srv;
-    ros::Time first_lidar_data_rx = ros::Time(0.0);
-    std::string cached_config;
-    std::string mtp_dest;
-    bool mtp_main;
-    bool had_reconnection_success = false;
-    uint8_t flags;
-    sensor::sensor_config config;
-};
-
-}  // namespace nodelets_os
-
-PLUGINLIB_EXPORT_CLASS(nodelets_os::OusterSensor, nodelet::Nodelet)
-=======
     if (lidar_packets_processing_thread->joinable()) {
         lidar_packets_processing_thread_active = false;
         lidar_packets_processing_thread->join();
@@ -829,5 +646,4 @@
 
 }  // namespace ouster_ros
 
-PLUGINLIB_EXPORT_CLASS(ouster_ros::OusterSensor, nodelet::Nodelet)
->>>>>>> ba4470f7
+PLUGINLIB_EXPORT_CLASS(ouster_ros::OusterSensor, nodelet::Nodelet)