ARG ROS_DISTRO=rolling

FROM ros:${ROS_DISTRO}-ros-core AS build-env
ENV DEBIAN_FRONTEND=noninteractive \
    BUILD_HOME=/var/lib/build \
    OUSTER_ROS_PATH=/opt/catkin_ws/src/ouster-ros

RUN set -xue \
# Turn off installing extra packages globally to slim down rosdep install
&& echo 'APT::Install-Recommends "0";' > /etc/apt/apt.conf.d/01norecommend \
&& apt-get update \
&& apt-get install -y       \
    build-essential         \
    cmake                   \
    fakeroot                \
    dpkg-dev                \
    debhelper               \
    python3-rosdep          \
    python3-rospkg          \
    python3-bloom           \
    python3-colcon-common-extensions

# Set up non-root build user
ARG BUILD_UID=1000
ARG BUILD_GID=${BUILD_UID}

RUN set -xe \
&& groupadd -o -g ${BUILD_GID} build \
&& useradd -o -u ${BUILD_UID} -d ${BUILD_HOME} -rm -s /bin/bash -g build build

# Install build dependencies using rosdep
COPY --chown=build:build \
    ouster-ros/package.xml \
    $OUSTER_ROS_PATH/ouster-ros/package.xml

RUN set -xe         \
&& apt-get update   \
&& rosdep init      \
&& rosdep update --rosdistro=$ROS_DISTRO \
<<<<<<< HEAD
&& rosdep install -y --from-paths $OUSTER_ROS_PATH \
# use -r for now to prevent rosdep from complaining about ouster_srvs
    -r
=======
&& rosdep install --from-paths $OUSTER_ROS_PATH -y --ignore-src -r
# using -r for now to prevent rosdep from complaining within iron

>>>>>>> 56db9a22

# Set up build environment
COPY --chown=build:build . $OUSTER_ROS_PATH

USER build:build
WORKDIR ${BUILD_HOME}

RUN set -xe \
&& mkdir src \
&& cp -R $OUSTER_ROS_PATH ./src


FROM build-env

SHELL ["/bin/bash", "-c"]

RUN source /opt/ros/$ROS_DISTRO/setup.bash && colcon build \
    --symlink-install --cmake-args -DCMAKE_BUILD_TYPE=Release \
    -DCMAKE_CXX_FLAGS="-Wno-deprecated-declarations"

RUN source /opt/ros/$ROS_DISTRO/setup.bash && colcon test \
    --ctest-args tests ouster_ros --rerun-failed --output-on-failure

# Entrypoint for running Ouster ros:
#
# Usage: docker run --rm -it ouster-ros [sensor.launch parameters ..]
#
ENTRYPOINT ["bash", "-c", "set -e \
&& source ./install/setup.bash \
&& ros2 launch ouster_ros sensor.launch.xml \"$@\" \
", "ros-entrypoint"]<|MERGE_RESOLUTION|>--- conflicted
+++ resolved
@@ -37,15 +37,8 @@
 && apt-get update   \
 && rosdep init      \
 && rosdep update --rosdistro=$ROS_DISTRO \
-<<<<<<< HEAD
-&& rosdep install -y --from-paths $OUSTER_ROS_PATH \
-# use -r for now to prevent rosdep from complaining about ouster_srvs
-    -r
-=======
-&& rosdep install --from-paths $OUSTER_ROS_PATH -y --ignore-src -r
-# using -r for now to prevent rosdep from complaining within iron
+&& rosdep install --from-paths $OUSTER_ROS_PATH -y --ignore-src
 
->>>>>>> 56db9a22
 
 # Set up build environment
 COPY --chown=build:build . $OUSTER_ROS_PATH
