--- conflicted
+++ resolved
@@ -2,21 +2,12 @@
   ros__parameters:
     # sensor_hostname[required]: hostname or IP address of the sensor (IP4 or
     # IP6).
-<<<<<<< HEAD
     sensor_hostname: "os-122416000388.local/"
     # udp_dest[optional]: hostname or multicast group IP where the sensor will
     # send UDP data packets.
     udp_dest: ""
-    # mtp_dest[optional]:
+    # mtp_dest[optional]:hostname IP address for receiving data packets via
 
-    # hostname IP address for receiving data packets via
-=======
-    sensor_hostname: "os-122216000955.local"
-    # udp_dest[optional]: hostname or multicast group IP where the sensor will
-    # send UDP data packets.
-    udp_dest: ""
-    # mtp_dest[optional]: hostname IP address for receiving data packets via
->>>>>>> d0bf099f
     # multicast, by default it is INADDR_ANY, so packets will be received on
     # first available network interface.
     mtp_dest: ""
