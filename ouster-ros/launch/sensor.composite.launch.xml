--- conflicted
+++ resolved
@@ -54,22 +54,12 @@
   <arg name="use_system_default_qos" default="false"
     description="Use the default system QoS settings"/>
   
-<<<<<<< HEAD
-  <arg name="proc_mask" default="IMG|PCL|IMU|SCAN"
-    description="use any combination of the 4 flags to enable or disable specific processors"/>
-
-  <arg name="scan_ring" default="0" description="
-    use this parameter in conjunction with the SCAN flag
-    and choose a value the range [0, sensor_beams_count)"
-  />
-=======
   <arg name="proc_mask" default="IMG|PCL|IMU|SCAN" description="
     use any combination of the 4 flags to enable or disable specific processors"/>
 
   <arg name="scan_ring" default="0" description="
     use this parameter in conjunction with the SCAN flag
     and choose a value the range [0, sensor_beams_count)"/>
->>>>>>> 56db9a22
 
   <group>
     <push-ros-namespace namespace="$(var ouster_ns)"/>
