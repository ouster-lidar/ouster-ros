--- conflicted
+++ resolved
@@ -58,17 +58,10 @@
 
     void declare_parameters() {
         os_tf_bcast.declare_parameters();
-<<<<<<< HEAD
         declare_parameter("timestamp_mode", "");
         declare_parameter("proc_mask", "IMU|PCL|SCAN");
         declare_parameter("use_system_default_qos", false);
         declare_parameter("scan_ring", 0);
-=======
-        declare_parameter<std::string>("timestamp_mode", "");
-        declare_parameter<std::string>("proc_mask", "IMU|PCL|SCAN");
-        declare_parameter<bool>("use_system_default_qos", false);
-        declare_parameter<int>("scan_ring", 0);
->>>>>>> 56db9a22
     }
 
     void parse_parameters() {
@@ -84,44 +77,10 @@
                     "OusterCloud: retrieved new sensor metadata!");
         info = sensor::parse_metadata(metadata_msg->data);
         os_tf_bcast.broadcast_transforms(info);
-<<<<<<< HEAD
-        create_publishers(get_n_returns(info));
-        create_subscriptions();
-    }
-
-    void create_publishers(int num_returns) {
-=======
         create_publishers_subscriptions(info);
     }
 
     void create_publishers_subscriptions(const sensor::sensor_info& info) {
-
->>>>>>> 56db9a22
-        bool use_system_default_qos =
-            get_parameter("use_system_default_qos").as_bool();
-        rclcpp::QoS system_default_qos = rclcpp::SystemDefaultsQoS();
-        rclcpp::QoS sensor_data_qos = rclcpp::SensorDataQoS();
-        auto selected_qos =
-            use_system_default_qos ? system_default_qos : sensor_data_qos;
-
-<<<<<<< HEAD
-        imu_pub = create_publisher<sensor_msgs::msg::Imu>("imu", selected_qos);
-        lidar_pubs.resize(num_returns);
-        for (int i = 0; i < num_returns; i++) {
-            lidar_pubs[i] = create_publisher<sensor_msgs::msg::PointCloud2>(
-                topic_for_return("points", i), selected_qos);
-        }
-
-        scan_pubs.resize(num_returns);
-        for (int i = 0; i < num_returns; i++) {
-            scan_pubs[i] = create_publisher<sensor_msgs::msg::LaserScan>(
-                topic_for_return("scan", i), selected_qos);
-        }
-    }
-
-    void create_subscriptions() {
-        auto proc_mask = get_parameter("proc_mask").as_string();
-        auto tokens = parse_tokens(proc_mask, '|');
 
         bool use_system_default_qos =
             get_parameter("use_system_default_qos").as_bool();
@@ -130,31 +89,6 @@
         auto selected_qos =
             use_system_default_qos ? system_default_qos : sensor_data_qos;
 
-        if (check_token(tokens, "IMU")) {
-            imu_packet_handler = ImuPacketHandler::create_handler(
-                info, os_tf_bcast.imu_frame_id(), use_ros_time);
-            imu_packet_sub = create_subscription<PacketMsg>(
-                "imu_packets", selected_qos,
-                [this](const PacketMsg::ConstSharedPtr msg) {
-                    auto imu_msg = imu_packet_handler(msg->buf.data());
-                    imu_pub->publish(imu_msg);
-                });
-        }
-
-        std::vector<LidarScanProcessor> processors;
-        if (check_token(tokens, "PCL")) {
-            processors.push_back(PointCloudProcessor::create(
-                info, os_tf_bcast.point_cloud_frame_id(),
-                os_tf_bcast.apply_lidar_to_sensor_transform(),
-                [this](PointCloudProcessor::OutputType point_cloud_msg) {
-                    for (size_t i = 0; i < point_cloud_msg.size(); ++i)
-                        lidar_pubs[i]->publish(*point_cloud_msg[i]);
-                }));
-        }
-
-        if (check_token(tokens, "SCAN")) {
-            // TODO: avoid duplication in os_cloud_node
-=======
         auto proc_mask = get_parameter("proc_mask").as_string();
         auto tokens = parse_tokens(proc_mask, '|');
 
@@ -195,7 +129,6 @@
                     topic_for_return("scan", i), selected_qos);
             }
             // TODO: avoid this duplication in os_cloud_node
->>>>>>> 56db9a22
             int beams_count = static_cast<int>(get_beams_count(info));
             int scan_ring = get_parameter("scan_ring").as_int();
             scan_ring = std::min(std::max(scan_ring, 0), beams_count - 1);
@@ -212,15 +145,9 @@
                     .point_cloud_frame_id(),  // TODO: should we allow having a
                                               // different frame for the laser
                                               // scan than point cloud???
-<<<<<<< HEAD
-                0, [this](LaserScanProcessor::OutputType laser_scan_msg) {
-                    for (size_t i = 0; i < laser_scan_msg.size(); ++i)
-                        scan_pubs[i]->publish(*laser_scan_msg[i]);
-=======
                 scan_ring, [this](LaserScanProcessor::OutputType msgs) {
                     for (size_t i = 0; i < msgs.size(); ++i)
                         scan_pubs[i]->publish(*msgs[i]);
->>>>>>> 56db9a22
                 }));
         }
 
