--- conflicted
+++ resolved
@@ -36,10 +36,7 @@
     latching_qos.durability(RMW_QOS_POLICY_DURABILITY_TRANSIENT_LOCAL);
     metadata_pub =
         create_publisher<std_msgs::msg::String>("metadata", latching_qos);
-<<<<<<< HEAD
     metadata_pub->on_activate();
-=======
->>>>>>> 56db9a22
 }
 
 void OusterSensorNodeBase::publish_metadata() {
